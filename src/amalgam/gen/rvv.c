// Copyright 2021 Google LLC
//
// This source code is licensed under the BSD-style license found in the
// LICENSE file in the root directory of this source tree.

#include <assert.h>
#include <math.h>
#include <time.h>

//#include <riscv_vector.h>
#include "riscv_v_071_fix.h"

#include <xnnpack/common.h>
#include <xnnpack/intrinsics-polyfill.h>
#include <xnnpack/math.h>
#include <xnnpack/raddstoreexpminusmax.h>
#include <xnnpack/vbinary.h>
#include <xnnpack/vunary.h>

static inline vfloat32m4_t eval_poly_horner(vfloat32m4_t x,
                                                  float c6, float c5,
                                                  float c4, float c3, float c2,
                                                  float c1, float c0, size_t vl) {
  vfloat32m4_t z;
  vfloat32m4_t y = __riscv_vfmv_v_f_f32m4(c5, vl);
  y = __riscv_vfmacc_vf_f32m4(y, c6, x, vl);

  z = __riscv_vfmv_v_f_f32m4(c4, vl);
  y = __riscv_vfmadd_vv_f32m4(y, x, z, vl);

  z = __riscv_vfmv_v_f_f32m4(c3, vl);
  y = __riscv_vfmadd_vv_f32m4(y, x, z, vl);

  z = __riscv_vfmv_v_f_f32m4(c2, vl);
  y = __riscv_vfmadd_vv_f32m4(y, x, z, vl);

  z = __riscv_vfmv_v_f_f32m4(c1, vl);
  y = __riscv_vfmadd_vv_f32m4(y, x, z, vl);

  z = __riscv_vfmv_v_f_f32m4(c0, vl);
  y = __riscv_vfmadd_vv_f32m4(y, x, z, vl);
  return y;
}

/// @brief Computes the exponential function on vector of float32 values with a
/// 1-ULP error bound in the range [-87, 0]. Smaller inputs are flushed to
/// exp(-0x1.5d589ep6f) ~= 0x1.6a0a64p-127f while the result is undefined for
/// inputs greater than zero as well as NaNs.
///
/// This function is intended for use in computing softmax, whose inputs are
/// pre-normalized by subtracting the maximum, resulting in inputs in (-inf, 0).
/// One of these inputs will contribute exp(0) = 1 to the final sum, so any
/// inputs flushed upwards to -0x1.5d589ep6f and thus contributing at most
/// 0x1.6a0a64p-127f to the total, will not result of softmax unless at least
/// ~2^100 of them are summed in ascending order.
///
/// Exploitation of these properties results in a faster exponential by avoiding
/// the need to handle edge cases that arise from very large or small exponents.
///
/// @param[in] x Input vector of float32 values
/// @param[in] vl Length of vector x
/// @return Result of applying softexp() to elements of x
static inline vfloat32m4_t softexp_f32m4(
    vfloat32m4_t x, size_t vl,
    const union xnn_f32_expminus_params params[restrict XNN_MIN_ELEMENTS(1)]) {
  // Ensure that q = RN(x/log(2)) >= e_min, so that 2^q can be computed safely
  // with a simple shift into the exponent field.
  // xmin = round(-126.5 * log(2), single, RU) ~ -87.68311309814453125

  const float xmin = params->rvv_rr2_p6.x_min;
  const float r_ln2f = params->rvv_rr2_p6.log2e;
  const float l2uf = params->rvv_rr2_p6.ln2_hi;
  const float l2lf = params->rvv_rr2_p6.ln2_lo;
  const float c6 = params->rvv_rr2_p6.c6;
  const float c5 = params->rvv_rr2_p6.c5;
  const float c4 = params->rvv_rr2_p6.c4;
  const float c3 = params->rvv_rr2_p6.c3;
  const float c2 = params->rvv_rr2_p6.c2;

  // const float xmin = -0x1.5ebb82p6;
  x = __riscv_vfmax_vf_f32m4(x, xmin, vl);

  // 0. Reduction x = s * q ln(2)
  // const float r_ln2f = 0x1.715476p0f;  // single(1/log(2));
  // const float l2uf = 0x1.62e4p-1f;     // round(log(2), 24-8, RN);
  // const float l2lf = 0x1.7f7d1cp-20f;  // round(log(2) - l2uf, single, RN);
  vfloat32m4_t v = __riscv_vfmul_vf_f32m4(x, r_ln2f, vl);

  vint16m2_t q = __riscv_vfncvt_x_f_w_i16m2(v, vl);
  vfloat32m4_t z = __riscv_vfwcvt_f_x_v_f32m4(q, vl);

  // Use Cody-Waite range reduction method (note two constants to represent log(2)) to improve accuracy.
  vfloat32m4_t s = __riscv_vfnmsac_vf_f32m4(x, l2uf, z, vl);
  s = __riscv_vfnmsac_vf_f32m4(s, l2lf, z, vl);

  // 1. Approximate e^s by degree-6 polynomial approximation
  vfloat32m4_t u = eval_poly_horner(s, c6, c5, c4, c3, c2, 1.0f, 1.0f, vl);

  // 2. Reconstruction: compute u = u*2^q
  const int16_t p = (24 - 1);
  const int16_t bias = (128 - 1);
  vint32m4_t qw = __riscv_vwadd_vx_i32m4(q, bias, vl);
  vint32m4_t qq = __riscv_vsll_vx_i32m4(qw, p, vl);
  vfloat32m4_t qf = __riscv_vreinterpret_v_i32m4_f32m4(qq);
  u = __riscv_vfmul_vv_f32m4(u, qf, vl);
  return u;
}

void xnn_f32_raddstoreexpminusmax_ukernel__rvv_rr2_p6_u4v(
    size_t batch,
    const float* input,
    const float* max,
    float* output,
    float* sum,
    const union xnn_f32_expminus_params params[restrict XNN_MIN_ELEMENTS(1)])
{
  assert(batch != 0);
  assert(batch % sizeof(float) == 0);
  assert(input != NULL);
  assert(max != NULL);
  assert(output != NULL);
  assert(sum != NULL);

  size_t n = batch >> 2;
  size_t avl = n;
  size_t vl = __riscv_vsetvl_e32m4(n);

  vfloat32m4_t vsum = __riscv_vfmv_v_f_f32m4(0.0f, vl);
  do {
    vl = __riscv_vsetvl_e32m4(avl);
    avl -= vl;
    vfloat32m4_t vx = __riscv_vle32_v_f32m4(input, vl);
    vx = __riscv_vfsub_vf_f32m4(vx, *max, vl);
    input += vl;
    vfloat32m4_t vexp = softexp_f32m4(vx, vl, params);
    __riscv_vse32_v_f32m4(output, vexp, vl);
    output += vl;
    vsum = __riscv_vfadd_vv_f32m4_tu(vsum, vsum, vexp, vl);
  } while(avl > 0);

  //vfloat32m1_t v0 = __riscv_vfmv_s_f_f32m1(0.0f, 1);
  //*sum = __riscv_vfmv_f_s_f32m1_f32(__riscv_vfredusum_vs_f32m4_f32m1(vsum, v0, n));
  vfloat32m1_t v0, v1;
  v0 = vfmv_s_f_f32m1(v0, 0.0f, 1);
  v1 = vfredosum_vs_f32m4_f32m1(v1, vsum, v0, n);
  *sum = __riscv_vfmv_f_s_f32m1_f32(v1);
}

void xnn_f32_rmax_ukernel__rvv_u8v(
    size_t batch,
    const float* input,
    float* output,
    const union xnn_f32_default_params params[restrict XNN_MIN_ELEMENTS(1)])
{
  assert(batch != 0);
  assert(batch % sizeof(float) == 0);
  assert(input != NULL);
  assert(output != NULL);

  size_t N = batch >> 2;
  size_t avl;
  size_t vl = __riscv_vsetvl_e32m8(N);

  vfloat32m8_t t0 = __riscv_vle32_v_f32m8(input, vl);
  input += vl;

  for (avl = N - vl; avl; avl -= vl, input += vl) {
    vl = __riscv_vsetvl_e32m8(avl);
    vfloat32m8_t vec = __riscv_vle32_v_f32m8(input, vl);
    t0 = __riscv_vfmax_vv_f32m8_tu(t0, t0, vec, vl);
  }

  //vfloat32m1_t fmax = __riscv_vfmv_s_f_f32m1(-INFINITY, 1);
  //output[0] = __riscv_vfmv_f_s_f32m1_f32(__riscv_vfredmax_vs_f32m8_f32m1(t0, fmax, N));
  vfloat32m1_t fmax, v0;
  fmax = vfmv_s_f_f32m1(fmax, -INFINITY, 1);
  v0 = vfredmax_vs_f32m8_f32m1(v0, t0, fmax, N);
  output[0] = __riscv_vfmv_f_s_f32m1_f32(v0);
}

void xnn_f32_rminmax_ukernel__rvv_u8v(
    size_t batch,
    const float* input,
    float* output,
    const union xnn_f32_default_params params[restrict XNN_MIN_ELEMENTS(1)])
{
  assert(batch != 0);
  assert(batch % sizeof(float) == 0);
  assert(input != NULL);
  assert(output != NULL);

  size_t N = batch >> 2;
  size_t avl;
  size_t vl = __riscv_vsetvl_e32m8(N);

  vfloat32m8_t t0 = __riscv_vle32_v_f32m8(input, vl);
  input += vl;
  vfloat32m8_t t1 = __riscv_vmv_v_v_f32m8(t0, vl);

  for (avl = N - vl; avl; avl -= vl, input += vl) {
    vl = __riscv_vsetvl_e32m8(avl);
    vfloat32m8_t vec = __riscv_vle32_v_f32m8(input, vl);
    t0 = __riscv_vfmin_vv_f32m8_tu(t0, t0, vec, vl);
    t1 = __riscv_vfmax_vv_f32m8_tu(t1, t1, vec, vl);
  }

  //vfloat32m1_t fmin = __riscv_vfmv_s_f_f32m1(INFINITY, 1);
  //vfloat32m1_t fmax = __riscv_vfmv_s_f_f32m1(-INFINITY, 1);
  //output[0] = __riscv_vfmv_f_s_f32m1_f32(__riscv_vfredmin_vs_f32m8_f32m1(t0, fmin, N));
  //output[1] = __riscv_vfmv_f_s_f32m1_f32(__riscv_vfredmax_vs_f32m8_f32m1(t1, fmax, N));
  vfloat32m1_t fmin, fmax, v0, v1;
  fmin = vfmv_s_f_f32m1(fmin, INFINITY, 1);
  fmax = vfmv_s_f_f32m1(fmax, -INFINITY, 1);
  v0 = vfredmin_vs_f32m8_f32m1(v0, t0, fmin, N);
  v1 = vfredmax_vs_f32m8_f32m1(v1, t1, fmax, N);
  output[0] = __riscv_vfmv_f_s_f32m1_f32(v0);
  output[1] = __riscv_vfmv_f_s_f32m1_f32(v1);
}

void xnn_qs8_vmul_minmax_fp32_ukernel__rvv_u2v(
    size_t batch,
    const int8_t* input_a,
    const int8_t* input_b,
    int8_t* output,
    const union xnn_qs8_mul_minmax_params params[restrict XNN_MIN_ELEMENTS(1)])
{
  assert(batch != 0);
  assert(batch % sizeof(int8_t) == 0);
  assert(input_a != NULL);
  assert(input_b != NULL);
  assert(output != NULL);

  const int32_t a_zero_point = params->fp32_scalar.a_zero_point;
  const int32_t b_zero_point = params->fp32_scalar.b_zero_point;
  const float scale = params->fp32_scalar.scale;
  const float output_min_less_zero_point = params->fp32_scalar.output_min_less_zero_point;
  const float output_max_less_zero_point = params->fp32_scalar.output_max_less_zero_point;
  const float magic_bias = params->fp32_scalar.magic_bias;
  const int32_t magic_bias_less_output_zero_point = params->fp32_scalar.magic_bias_less_output_zero_point;

  do {
    const size_t n = __riscv_vsetvl_e8m2(batch);

    vint8m2_t in_a_i8v = __riscv_vle8_v_i8m2(input_a, n); input_a += n;
    vint8m2_t in_b_i8v = __riscv_vle8_v_i8m2(input_b, n); input_b += n;
    vint16m4_t a_i16v = __riscv_vwsub_vx_i16m4(in_a_i8v, a_zero_point, n);
    vint16m4_t b_i16v = __riscv_vwsub_vx_i16m4(in_b_i8v, b_zero_point, n);

    vint32m8_t acc_i32v = __riscv_vwmul_vv_i32m8(a_i16v, b_i16v, n);
    vfloat32m8_t acc_f32v = __riscv_vfcvt_f_x_v_f32m8(acc_i32v, n);
    acc_f32v = __riscv_vfmul_vf_f32m8(acc_f32v, scale, n);
    acc_f32v = __riscv_vfmin_vf_f32m8(__riscv_vfmax_vf_f32m8(acc_f32v, output_min_less_zero_point, n), output_max_less_zero_point, n);
    acc_f32v = __riscv_vfadd_vf_f32m8(acc_f32v, magic_bias, n);

    vint32m8_t out_i32v = __riscv_vfcvt_x_f_v_i32m8(acc_f32v, n);
    out_i32v = __riscv_vsub_vx_i32m8(out_i32v, magic_bias_less_output_zero_point, n);
    vint16m4_t out_i16v = __riscv_vncvt_x_x_w_i16m4(out_i32v, n);
    vint8m2_t out_i8v = __riscv_vncvt_x_x_w_i8m2(out_i16v, n);
    __riscv_vse8_v_i8m2(output, out_i8v, n); output += n;

    batch -= n;
  } while (batch != 0);
}

void xnn_qs8_vmulc_minmax_fp32_ukernel__rvv_u2v(
    size_t batch,
    const int8_t* input_a,
    const int8_t* input_b,
    int8_t* output,
    const union xnn_qs8_mul_minmax_params params[restrict XNN_MIN_ELEMENTS(1)])
{
  assert(batch != 0);
  assert(batch % sizeof(int8_t) == 0);
  assert(input_a != NULL);
  assert(input_b != NULL);
  assert(output != NULL);

  const int32_t a_zero_point = params->fp32_scalar.a_zero_point;
  const float scale = params->fp32_scalar.scale;
  const float output_min_less_zero_point = params->fp32_scalar.output_min_less_zero_point;
  const float output_max_less_zero_point = params->fp32_scalar.output_max_less_zero_point;
  const float magic_bias = params->fp32_scalar.magic_bias;
  const int32_t magic_bias_less_output_zero_point = params->fp32_scalar.magic_bias_less_output_zero_point;
  const int32_t vb = (int32_t) *input_b - params->fp32_scalar.b_zero_point;

  do {
    const size_t n = __riscv_vsetvl_e8m2(batch);

    vint8m2_t in_a_i8v = __riscv_vle8_v_i8m2(input_a, n); input_a += n;
    vint16m4_t a_i16v = __riscv_vwsub_vx_i16m4(in_a_i8v, a_zero_point, n);

    vint32m8_t acc_i32v = __riscv_vwmul_vx_i32m8(a_i16v, vb, n);
    vfloat32m8_t acc_f32v = __riscv_vfcvt_f_x_v_f32m8(acc_i32v, n);
    acc_f32v = __riscv_vfmul_vf_f32m8(acc_f32v, scale, n);
    acc_f32v = __riscv_vfmin_vf_f32m8(__riscv_vfmax_vf_f32m8(acc_f32v, output_min_less_zero_point, n), output_max_less_zero_point, n);
    acc_f32v = __riscv_vfadd_vf_f32m8(acc_f32v, magic_bias, n);

    vint32m8_t out_i32v = __riscv_vfcvt_x_f_v_i32m8(acc_f32v, n);
    out_i32v = __riscv_vsub_vx_i32m8(out_i32v, magic_bias_less_output_zero_point, n);
    vint16m4_t out_i16v = __riscv_vncvt_x_x_w_i16m4(out_i32v, n);
    vint8m2_t out_i8v = __riscv_vncvt_x_x_w_i8m2(out_i16v, n);
    __riscv_vse8_v_i8m2(output, out_i8v, n); output += n;

    batch -= n;
  } while (batch != 0);
}

void xnn_qu8_vmul_minmax_fp32_ukernel__rvv_u2v(
    size_t batch,
    const uint8_t* input_a,
    const uint8_t* input_b,
    uint8_t* output,
    const union xnn_qu8_mul_minmax_params params[restrict XNN_MIN_ELEMENTS(1)])
{
  assert(batch != 0);
  assert(batch % sizeof(uint8_t) == 0);
  assert(input_a != NULL);
  assert(input_b != NULL);
  assert(output != NULL);

  const int32_t a_zero_point = params->fp32_scalar.a_zero_point;
  const int32_t b_zero_point = params->fp32_scalar.b_zero_point;
  const float scale = params->fp32_scalar.scale;
  const float output_min_less_zero_point = params->fp32_scalar.output_min_less_zero_point;
  const float output_max_less_zero_point = params->fp32_scalar.output_max_less_zero_point;
  const float magic_bias = params->fp32_scalar.magic_bias;
  const int32_t magic_bias_less_output_zero_point = params->fp32_scalar.magic_bias_less_output_zero_point;

  do {
    const size_t n = __riscv_vsetvl_e8m2(batch);

    vuint8m2_t in_a_u8v = __riscv_vle8_v_u8m2(input_a, n); input_a += n;
    vuint8m2_t in_b_u8v = __riscv_vle8_v_u8m2(input_b, n); input_b += n;
    vuint16m4_t a_u16v = __riscv_vwsubu_vx_u16m4(in_a_u8v, a_zero_point, n);
    vuint16m4_t b_u16v = __riscv_vwsubu_vx_u16m4(in_b_u8v, b_zero_point, n);
    vint16m4_t a_i16v = __riscv_vreinterpret_v_u16m4_i16m4(a_u16v);
    vint16m4_t b_i16v = __riscv_vreinterpret_v_u16m4_i16m4(b_u16v);

    vint32m8_t acc_i32v = __riscv_vwmul_vv_i32m8(a_i16v, b_i16v, n);
    vfloat32m8_t acc_f32v = __riscv_vfcvt_f_x_v_f32m8(acc_i32v, n);
    acc_f32v = __riscv_vfmul_vf_f32m8(acc_f32v, scale, n);
    acc_f32v = __riscv_vfmin_vf_f32m8(__riscv_vfmax_vf_f32m8(acc_f32v, output_min_less_zero_point, n), output_max_less_zero_point, n);
    acc_f32v = __riscv_vfadd_vf_f32m8(acc_f32v, magic_bias, n);

    vuint32m8_t out_u32v = __riscv_vfcvt_xu_f_v_u32m8(acc_f32v, n);
    out_u32v = __riscv_vsub_vx_u32m8(out_u32v, magic_bias_less_output_zero_point, n);
    vuint16m4_t out_u16v = __riscv_vncvt_x_x_w_u16m4(out_u32v, n);
    vuint8m2_t out_u8v = __riscv_vncvt_x_x_w_u8m2(out_u16v, n);
    __riscv_vse8_v_u8m2(output, out_u8v, n); output += n;

    batch -= n;
  } while (batch != 0);
}

void xnn_qu8_vmulc_minmax_fp32_ukernel__rvv_u2v(
    size_t batch,
    const uint8_t* input_a,
    const uint8_t* input_b,
    uint8_t* output,
    const union xnn_qu8_mul_minmax_params params[restrict XNN_MIN_ELEMENTS(1)])
{
  assert(batch != 0);
  assert(batch % sizeof(uint8_t) == 0);
  assert(input_a != NULL);
  assert(input_b != NULL);
  assert(output != NULL);

  const int32_t a_zero_point = params->fp32_scalar.a_zero_point;
  const float scale = params->fp32_scalar.scale;
  const float output_min_less_zero_point = params->fp32_scalar.output_min_less_zero_point;
  const float output_max_less_zero_point = params->fp32_scalar.output_max_less_zero_point;
  const float magic_bias = params->fp32_scalar.magic_bias;
  const int32_t magic_bias_less_output_zero_point = params->fp32_scalar.magic_bias_less_output_zero_point;
  const int32_t vb = (int32_t) *input_b - params->fp32_scalar.b_zero_point;

  do {
    const size_t n = __riscv_vsetvl_e8m2(batch);

    vuint8m2_t in_a_u8v = __riscv_vle8_v_u8m2(input_a, n); input_a += n;
    vuint16m4_t a_u16v = __riscv_vwsubu_vx_u16m4(in_a_u8v, a_zero_point, n);
    vint16m4_t a_i16v = __riscv_vreinterpret_v_u16m4_i16m4(a_u16v);

    vint32m8_t acc_i32v = __riscv_vwmul_vx_i32m8(a_i16v, vb, n);
    vfloat32m8_t acc_f32v = __riscv_vfcvt_f_x_v_f32m8(acc_i32v, n);
    acc_f32v = __riscv_vfmul_vf_f32m8(acc_f32v, scale, n);
    acc_f32v = __riscv_vfmin_vf_f32m8(__riscv_vfmax_vf_f32m8(acc_f32v, output_min_less_zero_point, n), output_max_less_zero_point, n);
    acc_f32v = __riscv_vfadd_vf_f32m8(acc_f32v, magic_bias, n);

    vuint32m8_t out_u32v = __riscv_vfcvt_xu_f_v_u32m8(acc_f32v, n);
    out_u32v = __riscv_vsub_vx_u32m8(out_u32v, magic_bias_less_output_zero_point, n);
    vuint16m4_t out_u16v = __riscv_vncvt_x_x_w_u16m4(out_u32v, n);
    vuint8m2_t out_u8v = __riscv_vncvt_x_x_w_u8m2(out_u16v, n);
    __riscv_vse8_v_u8m2(output, out_u8v, n); output += n;

    batch -= n;
  } while (batch != 0);
}

void xnn_f32_vlrelu_ukernel__rvv_u8v(
    size_t batch,
    const float* input,
    float* output,
    const union xnn_f32_lrelu_params params[restrict XNN_MIN_ELEMENTS(1)])
{
	assert(batch != 0);
	assert(batch % sizeof(float) == 0);
	assert(input != NULL);
	assert(output != NULL);

	const float vslope = params->scalar.slope;
	size_t size = batch / sizeof(float);

	do {
		const size_t n = vsetvl_e32m8(size);

		vfloat32m8_t in_u8v = vle32_v_f32m8(input, n);
		input += n;
		vbool4_t mask = vmflt_vf_f32m8_b4(in_u8v, .0f, n);
		vfloat32m8_t out_u8v = vfmul_vf_f32m8_m(mask, in_u8v, in_u8v, vslope, n);
		//vfloat32m8_t out_u8v = vfmax_vf_f32m8(in_u8v, .0f, n);
		vse32_v_f32m8(output, out_u8v, n);

		output += n;
		size -= n;
	} while (size > 0);
}


void xnn_f32_gemm_ukernel_1x4__rvv_u1v(
    size_t mr, // max row
    size_t nc, // next col
    size_t kc, // dimention inside
    const float* restrict a, // pointer to matrix A
    size_t a_stride, // row direction span for A, num of elem which need to skip from begin of one row to next row
    const float* restrict w, // pointer to matrix B
    float* restrict c, // pointer to matrix C, the result of AxB
    size_t cm_stride, // row direction span for C
    size_t cn_stride, // col direction span for C
    const union xnn_f32_default_params params[restrict XNN_MIN_ELEMENTS(1)]) //some default param
{
	assert(mr != 0);
	assert(mr <= 1); // max process 1 row
	assert(nc != 0);
	assert(kc != 0);
	assert(kc % sizeof(float) == 0);
	assert(a != NULL);
	assert(w != NULL);
	assert(c != NULL);

	const float* a0 = a; // matrix a 0th row pointer
	float* c0 = c; // 0th row start pointer
	size_t kcl = kc / sizeof(float);

	do {
		size_t vl = vsetvl_e32m1(nc); // vector length
		vfloat32m1_t vacc = vle32_v_f32m1(w, vl); // 1st row count
		w += vl;
		for(size_t k = 0; k < kcl ; k++){
			vfloat32m1_t vw = vle32_v_f32m1(w, vl);
			w += vl;
			vacc = vfmacc_vf_f32m1(vacc, *a0, vw, vl); // update 1st row count
			a0++;
		}
		vse32_v_f32m1(c0, vacc, vl); // store 1st row result
		if(nc >= 4){
      		c0 = (float*) ((uintptr_t) c0 + cn_stride); // update 1st row matrix C pointer
      		a0 = (const void*) ((uintptr_t) a0 - kc); // update 1st row matrix A pointer
		}
		nc -= vl;
	} while (nc != 0);
}

void xnn_f32_gemm_ukernel_2x4__rvv_u1v(
    size_t mr,
    size_t nc,
    size_t kc,
    const float* restrict a,
    size_t a_stride,
    const float* restrict w,
    float* restrict c,
    size_t cm_stride,
    size_t cn_stride,
    const union xnn_f32_default_params params[restrict XNN_MIN_ELEMENTS(1)])
{
  assert(mr != 0);
  assert(mr <= 2); // max process 2 row
  assert(nc != 0);
  assert(kc != 0);
  assert(kc % sizeof(float) == 0);
  assert(a != NULL);
  assert(w != NULL);
  assert(c != NULL);

  const float* a0 = a; // matrix a row 0 pointer
  const float* a1 = a + a_stride; // matrix a row 1 pointer
  float* c0 = c; // row 0 start pointer
  float* c1 = c + cm_stride; // row 1 start pointer
  size_t kcl = kc / sizeof(float);

  do {
    size_t vl = vsetvl_e32m1(nc);
    vfloat32m1_t vacc0 = vfsub_vv_f32m1(vle32_v_f32m1(c0, vl), vle32_v_f32m1(c0, vl), vl); // 0th row count
    vfloat32m1_t vacc1 = vfsub_vv_f32m1(vle32_v_f32m1(c1, vl), vle32_v_f32m1(c1, vl), vl); // 1st row count
    w += vl;
    for(size_t k = 0; k < kcl ; k++){
      vfloat32m1_t va0 = vfmv_v_f_f32m1(*a0, vl); // load 0th row of matrix A
      vfloat32m1_t va1 = vfmv_v_f_f32m1(*a1, vl); // load 1st row of matrix A
      vfloat32m1_t vw = vle32_v_f32m1(w, vl); // load w
      vacc0 = vfmacc_vv_f32m1(vacc0, va0, vw, vl); // update 0th row count
      vacc1 = vfmacc_vv_f32m1(vacc1, va1, vw, vl); // update 1st row count
      a0++;
      a1++;
      w += vl; // move matrix w pointer
    }
    vse32_v_f32m1(c0, vacc0, vl); // store 0th row result
    vse32_v_f32m1(c1, vacc1, vl); // store 1st row result
    c0 += cn_stride; // update 0th row matrix C pointer
    c1 += cn_stride; // update 1st row matrix C pointer
    a0 = a; // reset 0th row matrix A pointer
    a1 = a + a_stride; // reset 1st row matrix A pointer
    nc -= vl;

  } while (nc != 0);
}

void xnn_f32_gemm_ukernel_4x4__rvv_u1v(
  size_t mr,
  size_t nc,
  size_t kc,
  const float* restrict a,
  size_t a_stride,
  const float* restrict w,
  float* restrict c,
  size_t cm_stride,
  size_t cn_stride,
  const union xnn_f32_default_params params[restrict XNN_MIN_ELEMENTS(1)])
{
  assert(mr != 0);
  assert(mr <= 4); // Corrected max process 4 rows
  assert(nc != 0);
  assert(kc != 0);
  assert(kc % sizeof(float) == 0);
  assert(a != NULL);
  assert(w != NULL);
  assert(c != NULL);

  // each row
  for (size_t m = 0; m < mr; ++m) {
    const float* a0 = a + m * a_stride; // read matrix a by row
    float* c0 = c + m * cm_stride; // update matrix c by row
    size_t kcl = kc / sizeof(float);

    // Reset nc for each row
    size_t current_nc = nc;
    do {
      size_t vl = vsetvl_e32m1(current_nc);
      vfloat32m1_t vacc = vfsub_vv_f32m1(vle32_v_f32m1(c0, vl), vle32_v_f32m1(c0, vl), vl); // initialize vacc
      for(size_t k = 0; k < kcl ; k++){
        vfloat32m1_t vw = vle32_v_f32m1(w, vl); // load vector w correctly
        w += vl;
        vacc = vfmacc_vf_f32m1(vacc, *a0++, vw, vl); // multiplication and accumulation
      }
      vse32_v_f32m1(c0, vacc, vl); // store result to matrix c
      c0 += cn_stride; // update c0 pointer to write to the next 4 columns correctly
      a0 -= kc; // reset a0 pointer to return to the beginning of the current row correctly
      current_nc -= vl;
    } while (current_nc != 0);

    // Reset weight pointer for each row
    w -= kcl * vl;
  }
}

void xnn_f32_gemm_ukernel_4x2__rvv_u1v(
    size_t mr,
    size_t nc,
    size_t kc,
    const float* restrict a,
    size_t a_stride,
    const float* restrict w,
    float* restrict c,
    size_t cm_stride,
    size_t cn_stride,
    const union xnn_f32_default_params params[restrict XNN_MIN_ELEMENTS(1)])
{
  assert(mr != 0);
  assert(mr <= 4); // max process 4 row
  assert(nc != 0);
  assert(kc != 0);
  assert(kc % sizeof(float) == 0);
  assert(a != NULL);
  assert(w != NULL);
  assert(c != NULL);

  // each row
  for (size_t m = 0; m < mr; ++m) {
    const float* a0 = a + m * a_stride; // support multi-row
    float* c0 = c + m * cm_stride; // support multi-row

    size_t kcl = kc / sizeof(float);
    size_t vl = vsetvl_e32m1(2); // set the vector length to 2 for 2 cols processing
    vfloat32m1_t vacc = vfsub_vv_f32m1(vle32_v_f32m1(c0, vl), vle32_v_f32m1(c0, vl), vl); // initialize vacc to 0

    for(size_t k = 0; k < kcl; ++k) {
      vfloat32m1_t vw = vle32_v_f32m1(w, vl);
      w += vl;
      vacc = vfmacc_vf_f32m1(vacc, a0[k], vw, vl); // correct multiplication and accumulation
    }

    vse32_v_f32m1(c0, vacc, vl); // store result
  }
}

<<<<<<< HEAD
void xnn_f32_gemm_relu_ukernel_1x4__rvv_u1v(
    size_t mr,
    size_t nc,
    size_t kc,
    const float* restrict a,
    size_t a_stride,
    const float* restrict w,
    float* restrict c,
    size_t cm_stride,
    size_t cn_stride,
    const union xnn_f32_relu_params params[restrict XNN_MIN_ELEMENTS(1)])
{
  assert(mr != 0);
  assert(mr <= 1);
  assert(nc != 0);
  assert(kc != 0);
  assert(kc % sizeof(float) == 0);
  assert(a != NULL);
  assert(w != NULL);
  assert(c != NULL);

  const float* a0 = a;
  float* c0 = c;
  size_t kcl = kc / sizeof(float);

  do {
    size_t vl = vsetvl_e32m1(nc);
    vfloat32m1_t vacc = vle32_v_f32m1(w, vl);
    w += vl;
    for(size_t k = 0; k < kcl ; k++){
      vfloat32m1_t vw = vle32_v_f32m1(w, vl);
      w += vl;
      vacc = vfmacc_vf_f32m1(vacc, *a0, vw, vl);
      a0++;
    }
    vacc = vfmax_vf_f32m1(vacc, 0.0, vl);

    vse32_v_f32m1(c0, vacc, vl);
    if(nc >= 4){
          c0 = (float*) ((uintptr_t) c0 + cn_stride);
          a0 = (const void*) ((uintptr_t) a0 - kc);
    }
    nc -= vl;
  } while (nc != 0);
}

void xnn_f32_gemm_relu_ukernel_2x4__rvv_u1v(
    size_t mr,
    size_t nc,
    size_t kc,
    const float* restrict a,
    size_t a_stride,
    const float* restrict w,
    float* restrict c,
    size_t cm_stride,
    size_t cn_stride,
    const union xnn_f32_relu_params params[restrict XNN_MIN_ELEMENTS(1)])
{
  assert(mr != 0);
  assert(mr <= 2); // max process 2 row
  assert(nc != 0);
  assert(kc != 0);
  assert(kc % sizeof(float) == 0);
  assert(a != NULL);
  assert(w != NULL);
  assert(c != NULL);

  const float* a0 = a;
  const float* a1 = a + a_stride;
  float* c0 = c;
  float* c1 = c + cm_stride;
  size_t kcl = kc / sizeof(float);

  do {
    size_t vl = vsetvl_e32m1(nc);
    vfloat32m1_t vacc0 = vfsub_vv_f32m1(vle32_v_f32m1(c0, vl), vle32_v_f32m1(c0, vl), vl); // 0th row count
    vfloat32m1_t vacc1 = vfsub_vv_f32m1(vle32_v_f32m1(c1, vl), vle32_v_f32m1(c1, vl), vl); // 1st row count
    w += vl;
    for(size_t k = 0; k < kcl ; k++){
      vfloat32m1_t va0 = vfmv_v_f_f32m1(*a0, vl);
      vfloat32m1_t va1 = vfmv_v_f_f32m1(*a1, vl);
      vfloat32m1_t vw = vle32_v_f32m1(w, vl);
      vacc0 = vfmacc_vv_f32m1(vacc0, va0, vw, vl);
      vacc1 = vfmacc_vv_f32m1(vacc1, va1, vw, vl);
      a0++;
      a1++;
    }

    vacc0 = vfmax_vf_f32m1(vacc0, 0.0, vl);
    vacc1 = vfmax_vf_f32m1(vacc1, 0.0, vl);
    vse32_v_f32m1(c0, vacc0, vl);
    vse32_v_f32m1(c1, vacc1, vl);

    if(nc >= 4){

      c0 = (float*) ((uintptr_t) c0 + cn_stride);
      c1 = (float*) ((uintptr_t) c1 + cn_stride);

      a0 = (const void*) ((uintptr_t) a0 - kc);
      a1 = (const void*) ((uintptr_t) a1 - kc);
    }
    nc -= vl;
  } while (nc != 0);
}

//向量除法
void xnn_f32_vdiv_minmax_ukernel__rvv_u2v(
    size_t batch,
    const float* input_a,
    const float* input_b,
    float* output,
    const union xnn_f32_minmax_params params[restrict XNN_MIN_ELEMENTS(1)])
{
  assert(batch != 0);
  assert(input_a != NULL);
  assert(input_b != NULL);
  assert(output != NULL);

  size_t vl;
  for (size_t i = 0; i < batch; i += vl) {
    // 动态设置向量长度
    vl = vsetvl_e32m1(batch - i);

    // 加载输入向量
    vfloat32m1_t va = vle32_v_f32m1(input_a + i, vl);
    vfloat32m1_t vb = vle32_v_f32m1(input_b + i, vl);

    // 执行向量除法
    vfloat32m1_t vacc = vfdiv_vv_f32m1(va, vb, vl);

    // 应用最小值约束
    vacc = vfmax_vf_f32m1(vacc, params->scalar.min, vl);

    // 应用最大值约束
    vacc = vfmin_vf_f32m1(vacc, params->scalar.max, vl);

    // 存储结果
    vse32_v_f32m1(output + i, vacc, vl);
  }
}

//向量加法
void xnn_f32_vadd_minmax_ukernel__rvv_u8v(
    size_t batch,
    const float* input_a,
    const float* input_b,
    float* output,
    const union xnn_f32_minmax_params params[restrict XNN_MIN_ELEMENTS(1)])
{
  assert(batch != 0);
  assert(batch % sizeof(float) == 0);
  assert(input_a != NULL);
  assert(input_b != NULL);
  assert(output != NULL);
  
  size_t vl;
  for (size_t i = 0; i < batch; i += vl) {
    // 动态调整向量长度以适应剩余的数据量
    vl = vsetvl_e32m8(batch - i);

    // 加载输入向量
    vfloat32m8_t va = vle32_v_f32m8(input_a + i, vl);
    vfloat32m8_t vb = vle32_v_f32m8(input_b + i, vl);

    // 执行向量加法
    vfloat32m8_t vacc = vfadd_vv_f32m8(va, vb, vl);

    // 应用最小/最大值约束
    vacc = vfmax_vf_f32m8(vacc, params->scalar.min, vl);
    vacc = vfmin_vf_f32m8(vacc, params->scalar.max, vl);

    // 存储结果
    vse32_v_f32m8(output + i, vacc, vl);
  }
}

//向量减法
void xnn_f32_vsub_minmax_ukernel__rvv_u8v(
    size_t batch,
    const float* input_a,
    const float* input_b,
    float* output,
    const union xnn_f32_minmax_params params[restrict XNN_MIN_ELEMENTS(1)])
{
  assert(batch != 0);
  assert(input_a != NULL);
  assert(input_b != NULL);
  assert(output != NULL);
 
  size_t vl;
  // 逐批处理
  for (size_t i = 0; i < batch; i += vl) {
    // 动态计算向量长度（VL），这次基于剩余的元素数量
    size_t vl = vsetvl_e32m8(batch - i);

    // 加载输入向量
    vfloat32m8_t va = vle32_v_f32m8(input_a + i, vl);
    vfloat32m8_t vb = vle32_v_f32m8(input_b + i, vl);

    // 执行向量减法
    vfloat32m8_t vacc = vfsub_vv_f32m8(va, vb, vl);

    // 应用最小值约束
    vfloat32m8_t vmin = vfmv_v_f_f32m8(params->scalar.min, vl); // 广播最小值到向量
    vacc = vfmax_vv_f32m8(vacc, vmin, vl);

    // 应用最大值约束
    vfloat32m8_t vmax = vfmv_v_f_f32m8(params->scalar.max, vl); // 广播最大值到向量
    vacc = vfmin_vv_f32m8(vacc, vmax, vl);

    // 将结果存储回输出数组
    vse32_v_f32m8(output + i, vacc, vl);
  }
}

//向量乘法
void xnn_f32_vmul_minmax_ukernel__rvv_u8v(
    size_t batch,
    const float* input_a,
    const float* input_b,
    float* output,
    const union xnn_f32_minmax_params params[restrict XNN_MIN_ELEMENTS(1)])
{
  assert(batch != 0);
  assert(input_a != NULL);
  assert(input_b != NULL);
  assert(output != NULL);

  size_t vl;
  // 使用for循环进行向量处理
  for (size_t i = 0; i < batch; i += vl) {
    // 动态设置向量长度
    vl = vsetvl_e32m8(batch - i);

    // 加载输入向量
    vfloat32m8_t va = vle32_v_f32m8(input_a + i, vl);
    vfloat32m8_t vb = vle32_v_f32m8(input_b + i, vl);

    // 执行向量乘法
    vfloat32m8_t vacc = vfmul_vv_f32m8(va, vb, vl);

    // 应用最小值约束
    vacc = vfmax_vf_f32m8(vacc, params->scalar.min, vl);

    // 应用最大值约束
    vacc = vfmin_vf_f32m8(vacc, params->scalar.max, vl);

    // 将结果存储回output数组
    vse32_v_f32m8(output + i, vacc, vl);
  }
}
=======
void xnn_f32_vsigmoid_ukernel__rvv(
  size_t batch,
  const float* input,
  float* output,
  const union xnn_f32_sigmoid_params params[restrict XNN_MIN_ELEMENTS(1)])
){
  assert(input != NULL);
  assert(output != NULL);

  const float vmagic_bias = params.scalar_rr2_lut64_p2.magic_bias;
  const float vminus_log2e = params.scalar_rr2_lut64_p2.minus_log2e;
  const uint32_t vindex_mask = UINT32_C(0x3F);
  const float vln2_hi = params.scalar_rr2_lut64_p2.ln2_hi;
  const float vln2_lo = params.scalar_rr2_lut64_p2.ln2_lo;
  const float vc2 = params.scalar_rr2_lut64_p2.c2;
  const float vone = params.scalar_rr2_lut64_p2.one;
  const float vdenorm_cutoff = params.scalar_rr2_lut64_p2.denorm_cutoff;

  size_t vl;

  for (size_t i = 0; i < batch; i += vl) {
    vl = vsetvl_e32m8(batch - i);

    vfloat32m8_t vx = vle32_v_f32m8(input + i, vl);
    // get abs
    vfloat32m8_t vz = vabs_v_f32m8(vx, vl);

    // vz*(-log2(e))+magic_bias
    vfloat32m8_t vn = vadd_vf_f32m8(vmul_vf_f32m8(vz, vminus_log2e, vl), vmagic_bias, vl);

    // get exponent
    vuint32m8_t ve = vusll_vu_i32m8(vcvt_xu_f_v_u32m8(vn, vl), 17, vl);

    // find index in lookup table using mask
    vuint32m8_t vidx = vand_vf_u32m8(vfcvt_xu_f_v_u32m8(vn, vl), vindex_mask, vl);
    vfloat32m8_t vs =  vcvt_xu_f_v_u32m8(vadd_vv_f32m8(vrgather_vv_i32m1(xnn_table_exp2minus_k_over_64, vidx, vl), ve0, vl), vl);

    // remove magic bias
    vn = vsub_vf_f32m8(vn, vmagic_bias, vl);

    // find logarithm
    vfloat32m8_t vt = vadd_vv_f32m8(vfmul_vf_f32m8(vn, vln2_hi, vl), vz, vl);
    vt = vadd_vv_f32m8(vmul_vf_f32m8(vn, vln2_lo, vl), vt, vl);

    // calculate the quadratic term logarithmically.
    vfloat32m8_t vp = vmul_vf_f32m8(vt, vc2, vl);
    vp = vsub_vv_f32m8(vt, vmul_vv_f32m8(vp, vt, vl), vl);

    // caculate sigmoid polynomial approximation
    vfloat32m8_t vy = vsub_vv_f32m8(vs, vmul_vv_f32m8(vs, vp, vl), vl);
    vfloat32m8_t vd = vadd_vf_f32m8(vy, vone, vl);
    vfloat32m8_t vf = vdiv_vv_f32m8(vy, vd, vl);

    // store result
    vse32_v_f32m8(output + i, vf, vl);
  }
}

void xnn_f32_prelu_ukernel__rvv_2x8(
  size_t rows,
  size_t channels,
  const float* restrict input,
  size_t input_stride,
  const float* restrict weights,
  float* restrict output,
  size_t output_stride)
{
  assert(rows != 0); 
  assert(channels != 0);
  assert(channels % sizeof(float) == 0);

  const float* i0 = input;
  float* o0 = output;
  const float* i1 = (const float*) ((uintptr_t) i0 + input_stride);
  float* o1 = (float*) ((uintptr_t) o0 + output_stride);

  const size_t input_increment = input_stride * 2 - channels;
  const size_t output_increment = output_stride * 2 - channels;

  do {
    if XNN_UNPREDICTABLE(rows < 2) { // if rows < 2, process 1 row
      i1 = i0;
      o1 = o0;
    }

    const float* w = weights; // pointer to first element of weights
    size_t c = channels; // initialize number of channels
    for(; c >= 8 * sizeof(float); c -= 8 * sizeof(float)) {
      const size_t vl = vsetvl_e32m1(c); // set vector length
      const vfloat32m1_t vw0123 = vle32_v_f32m1(w, vl); // load 4 weights 
      w += 4;
      const vfloat32m1_t vw4567 = vle32_v_f32m1(w, vl); // load 4 weights
      w += 4;

      const vfloat32m1_t vi0x0123 = vle32_v_f32m1(i0, vl); // load 4 input
      i0 += 4;
      const vfloat32m1_t vi0x4567 = vle32_v_f32m1(i0, vl); // load 4 input
      i0 += 4;
      const vfloat32m1_t vi1x0123 = vle32_v_f32m1(i1, vl); // load 4 input
      i1 += 4;
      const vfloat32m1_t vi1x4567 = vle32_v_f32m1(i1, vl); // load 4 input
      i1 += 4;

      vfloat32m1_t vacc0x0123 = vfmul_vf_f32m1(vi0x0123, vw0123, vl); // multiplication
      //neon: const uint32x4_t vm0x0123 = vcltq_s32(vreinterpretq_s32_f32(vi0x0123), vmovq_n_s32(0));
      const vbool32_t vm0x0123 = vmflt_vf_f32m1_b32(vi0x0123, .0f, vl);
      vfloat32m1_t vacc0x4567 = vfmul_vf_f32m1(vi0x4567, vw4567, vl); // multiplication
      const vbool32_t vm0x4567 = vmflt_vf_f32m1_b32(vi0x4567, .0f, vl);
      vfloat32m1_t vacc1x0123 = vfmul_vf_f32m1(vi1x0123, vw0123, vl); // multiplication
      const vbool32_t vm1x0123 = vmflt_vf_f32m1_b32(vi1x0123, .0f, vl);
      vfloat32m1_t vacc1x4567 = vfmul_vf_f32m1(vi1x4567, vw4567, vl); // multiplication
      const vbool32_t vm1x4567 = vmflt_vf_f32m1_b32(vi1x4567, .0f, vl);
      // neon:
      // vacc0x0123 = vbslq_f32(vm0x0123, vacc0x0123, vi0x0123);
      // vacc0x4567 = vbslq_f32(vm0x4567, vacc0x4567, vi0x4567);
      // vacc1x0123 = vbslq_f32(vm1x0123, vacc1x0123, vi1x0123);
      // vacc1x4567 = vbslq_f32(vm1x4567, vacc1x4567, vi1x4567);
      vacc0x0123 = vmerge_vvm_f32m1(vm0x0123, vacc0x0123, vi0x0123, vl);
      vacc0x4567 = vmerge_vvm_f32m1(vm0x4567, vacc0x4567, vi0x4567, vl);
      vacc1x0123 = vmerge_vvm_f32m1(vm1x0123, vacc1x0123, vi1x0123, vl);
      vacc1x4567 = vmerge_vvm_f32m1(vm1x4567, vacc1x4567, vi1x4567, vl);

      vse32_v_f32m1(o0, vacc0x0123, vl); // store result
      o0 += 4;
      vse32_v_f32m1(o0, vacc0x4567, vl); // store result
      o0 += 4;
      vse32_v_f32m1(o1, vacc1x0123, vl); // store result
      o1 += 4;
      vse32_v_f32m1(o1, vacc1x4567, vl); // store result
      o1 += 4;
    }

    for (; c >= 4 * sizeof(float); c -= 4 * sizeof(float)) { // process 4 cols
      const size_t vl = vsetvl_e32m1(c);
      const vfloat32m1_t vw0123 = vle32_v_f32m1(w, vl); // load 4 weights
      w += 4;
      const vfloat32m1_t vi0x0123 = vle32_v_f32m1(i0, vl); // load 4 input
      i0 += 4;
      const vfloat32m1_t vi1x0123 = vle32_v_f32m1(i1, vl); // load 4 input
      i1 += 4;

      vfloat32m1_t vacc0x0123 = vfmul_vf_f32m1(vi0x0123, vw0123, vl); // multiplication
      const vbool32_t vm0x0123 = vmflt_vf_f32m1_b32(vi0x0123, .0f, vl);
      vfloat32m1_t vacc1x0123 = vfmul_vf_f32m1(vi1x0123, vw0123, vl); // multiplication
      const vbool32_t vm1x0123 = vmflt_vf_f32m1_b32(vi1x0123, .0f, vl);

      vacc0x0123 = vmerge_vvm_f32m1(vm0x0123, vacc0x0123, vi0x0123, vl);
      vacc1x0123 = vmerge_vvm_f32m1(vm1x0123, vacc1x0123, vi1x0123, vl);

      vse32_v_f32m1(o0, vacc0x0123, vl); // store result
      o0 += 4;
      vse32_v_f32m1(o1, vacc1x0123, vl); // store result
      o1 += 4;
    }
    if XNN_UNLIKELY(c != 0) { // 
      const size_t vl = vsetvl_e32m1(c);
      const vfloat32m1_t vw0123 = vle32_v_f32m1(w, vl); // load 4 weights
      w += 4;
      const vfloat32m1_t vi0x0123 = vle32_v_f32m1(i0, vl); // load 4 input
      i0 = (const float*) ((uintptr_t) i0 + c);
      const vfloat32m1_t vi1x0123 = vle32_v_f32m1(i1, vl); // load 4 input
      i1 = (const float*) ((uintptr_t) i1 + c);

      vfloat32m1_t vacc0x0123 = vfmul_vf_f32m1(vi0x0123, vw0123, vl); // multiplication
      const vbool32_t vm0x0123 = vmflt_vf_f32m1_b32(vi0x0123, .0f, vl);
      vfloat32m1_t vacc1x0123 = vfmul_vf_f32m1(vi1x0123, vw0123, vl); // multiplication
      const vbool32_t vm1x0123 = vmflt_vf_f32m1_b32(vi1x0123, .0f, vl);

      vacc0x0123 = vmerge_vvm_f32m1(vm0x0123, vacc0x0123, vi0x0123, vl);
      vacc1x0123 = vmerge_vvm_f32m1(vm1x0123, vacc1x0123, vi1x0123, vl);

      vse32_v_f32m1(o0, vacc0x0123, vl); // store result
      o0 = (float*) ((uintptr_t) o0 + c); 
      vse32_v_f32m1(o1, vacc1x0123, vl); // store result
      o1 = (float*) ((uintptr_t) o1 + c);
    }
    i0 = (const float*) ((uintptr_t) i0 + input_increment);
    o0 = (float*) ((uintptr_t) o0 + output_increment);
    i1 = (const float*) ((uintptr_t) i1 + input_increment);
    o1 = (float*) ((uintptr_t) o1 + output_increment);
    rows = doz(rows, 2);
  } while (rows != 0);
}
>>>>>>> 59429149
<|MERGE_RESOLUTION|>--- conflicted
+++ resolved
@@ -611,7 +611,6 @@
   }
 }
 
-<<<<<<< HEAD
 void xnn_f32_gemm_relu_ukernel_1x4__rvv_u1v(
     size_t mr,
     size_t nc,
@@ -717,153 +716,6 @@
   } while (nc != 0);
 }
 
-//向量除法
-void xnn_f32_vdiv_minmax_ukernel__rvv_u2v(
-    size_t batch,
-    const float* input_a,
-    const float* input_b,
-    float* output,
-    const union xnn_f32_minmax_params params[restrict XNN_MIN_ELEMENTS(1)])
-{
-  assert(batch != 0);
-  assert(input_a != NULL);
-  assert(input_b != NULL);
-  assert(output != NULL);
-
-  size_t vl;
-  for (size_t i = 0; i < batch; i += vl) {
-    // 动态设置向量长度
-    vl = vsetvl_e32m1(batch - i);
-
-    // 加载输入向量
-    vfloat32m1_t va = vle32_v_f32m1(input_a + i, vl);
-    vfloat32m1_t vb = vle32_v_f32m1(input_b + i, vl);
-
-    // 执行向量除法
-    vfloat32m1_t vacc = vfdiv_vv_f32m1(va, vb, vl);
-
-    // 应用最小值约束
-    vacc = vfmax_vf_f32m1(vacc, params->scalar.min, vl);
-
-    // 应用最大值约束
-    vacc = vfmin_vf_f32m1(vacc, params->scalar.max, vl);
-
-    // 存储结果
-    vse32_v_f32m1(output + i, vacc, vl);
-  }
-}
-
-//向量加法
-void xnn_f32_vadd_minmax_ukernel__rvv_u8v(
-    size_t batch,
-    const float* input_a,
-    const float* input_b,
-    float* output,
-    const union xnn_f32_minmax_params params[restrict XNN_MIN_ELEMENTS(1)])
-{
-  assert(batch != 0);
-  assert(batch % sizeof(float) == 0);
-  assert(input_a != NULL);
-  assert(input_b != NULL);
-  assert(output != NULL);
-  
-  size_t vl;
-  for (size_t i = 0; i < batch; i += vl) {
-    // 动态调整向量长度以适应剩余的数据量
-    vl = vsetvl_e32m8(batch - i);
-
-    // 加载输入向量
-    vfloat32m8_t va = vle32_v_f32m8(input_a + i, vl);
-    vfloat32m8_t vb = vle32_v_f32m8(input_b + i, vl);
-
-    // 执行向量加法
-    vfloat32m8_t vacc = vfadd_vv_f32m8(va, vb, vl);
-
-    // 应用最小/最大值约束
-    vacc = vfmax_vf_f32m8(vacc, params->scalar.min, vl);
-    vacc = vfmin_vf_f32m8(vacc, params->scalar.max, vl);
-
-    // 存储结果
-    vse32_v_f32m8(output + i, vacc, vl);
-  }
-}
-
-//向量减法
-void xnn_f32_vsub_minmax_ukernel__rvv_u8v(
-    size_t batch,
-    const float* input_a,
-    const float* input_b,
-    float* output,
-    const union xnn_f32_minmax_params params[restrict XNN_MIN_ELEMENTS(1)])
-{
-  assert(batch != 0);
-  assert(input_a != NULL);
-  assert(input_b != NULL);
-  assert(output != NULL);
- 
-  size_t vl;
-  // 逐批处理
-  for (size_t i = 0; i < batch; i += vl) {
-    // 动态计算向量长度（VL），这次基于剩余的元素数量
-    size_t vl = vsetvl_e32m8(batch - i);
-
-    // 加载输入向量
-    vfloat32m8_t va = vle32_v_f32m8(input_a + i, vl);
-    vfloat32m8_t vb = vle32_v_f32m8(input_b + i, vl);
-
-    // 执行向量减法
-    vfloat32m8_t vacc = vfsub_vv_f32m8(va, vb, vl);
-
-    // 应用最小值约束
-    vfloat32m8_t vmin = vfmv_v_f_f32m8(params->scalar.min, vl); // 广播最小值到向量
-    vacc = vfmax_vv_f32m8(vacc, vmin, vl);
-
-    // 应用最大值约束
-    vfloat32m8_t vmax = vfmv_v_f_f32m8(params->scalar.max, vl); // 广播最大值到向量
-    vacc = vfmin_vv_f32m8(vacc, vmax, vl);
-
-    // 将结果存储回输出数组
-    vse32_v_f32m8(output + i, vacc, vl);
-  }
-}
-
-//向量乘法
-void xnn_f32_vmul_minmax_ukernel__rvv_u8v(
-    size_t batch,
-    const float* input_a,
-    const float* input_b,
-    float* output,
-    const union xnn_f32_minmax_params params[restrict XNN_MIN_ELEMENTS(1)])
-{
-  assert(batch != 0);
-  assert(input_a != NULL);
-  assert(input_b != NULL);
-  assert(output != NULL);
-
-  size_t vl;
-  // 使用for循环进行向量处理
-  for (size_t i = 0; i < batch; i += vl) {
-    // 动态设置向量长度
-    vl = vsetvl_e32m8(batch - i);
-
-    // 加载输入向量
-    vfloat32m8_t va = vle32_v_f32m8(input_a + i, vl);
-    vfloat32m8_t vb = vle32_v_f32m8(input_b + i, vl);
-
-    // 执行向量乘法
-    vfloat32m8_t vacc = vfmul_vv_f32m8(va, vb, vl);
-
-    // 应用最小值约束
-    vacc = vfmax_vf_f32m8(vacc, params->scalar.min, vl);
-
-    // 应用最大值约束
-    vacc = vfmin_vf_f32m8(vacc, params->scalar.max, vl);
-
-    // 将结果存储回output数组
-    vse32_v_f32m8(output + i, vacc, vl);
-  }
-}
-=======
 void xnn_f32_vsigmoid_ukernel__rvv(
   size_t batch,
   const float* input,
@@ -1047,4 +899,150 @@
     rows = doz(rows, 2);
   } while (rows != 0);
 }
->>>>>>> 59429149
+
+//向量除法
+void xnn_f32_vdiv_minmax_ukernel__rvv_u2v(
+    size_t batch,
+    const float* input_a,
+    const float* input_b,
+    float* output,
+    const union xnn_f32_minmax_params params[restrict XNN_MIN_ELEMENTS(1)])
+{
+  assert(batch != 0);
+  assert(input_a != NULL);
+  assert(input_b != NULL);
+  assert(output != NULL);
+
+  size_t vl;
+  for (size_t i = 0; i < batch; i += vl) {
+    // 动态设置向量长度
+    vl = vsetvl_e32m1(batch - i);
+
+    // 加载输入向量
+    vfloat32m1_t va = vle32_v_f32m1(input_a + i, vl);
+    vfloat32m1_t vb = vle32_v_f32m1(input_b + i, vl);
+
+    // 执行向量除法
+    vfloat32m1_t vacc = vfdiv_vv_f32m1(va, vb, vl);
+
+    // 应用最小值约束
+    vacc = vfmax_vf_f32m1(vacc, params->scalar.min, vl);
+
+    // 应用最大值约束
+    vacc = vfmin_vf_f32m1(vacc, params->scalar.max, vl);
+
+    // 存储结果
+    vse32_v_f32m1(output + i, vacc, vl);
+  }
+}
+
+//向量加法
+void xnn_f32_vadd_minmax_ukernel__rvv_u8v(
+    size_t batch,
+    const float* input_a,
+    const float* input_b,
+    float* output,
+    const union xnn_f32_minmax_params params[restrict XNN_MIN_ELEMENTS(1)])
+{
+  assert(batch != 0);
+  assert(batch % sizeof(float) == 0);
+  assert(input_a != NULL);
+  assert(input_b != NULL);
+  assert(output != NULL);
+  
+  size_t vl;
+  for (size_t i = 0; i < batch; i += vl) {
+    // 动态调整向量长度以适应剩余的数据量
+    vl = vsetvl_e32m8(batch - i);
+
+    // 加载输入向量
+    vfloat32m8_t va = vle32_v_f32m8(input_a + i, vl);
+    vfloat32m8_t vb = vle32_v_f32m8(input_b + i, vl);
+
+    // 执行向量加法
+    vfloat32m8_t vacc = vfadd_vv_f32m8(va, vb, vl);
+
+    // 应用最小/最大值约束
+    vacc = vfmax_vf_f32m8(vacc, params->scalar.min, vl);
+    vacc = vfmin_vf_f32m8(vacc, params->scalar.max, vl);
+
+    // 存储结果
+    vse32_v_f32m8(output + i, vacc, vl);
+  }
+}
+
+//向量减法
+void xnn_f32_vsub_minmax_ukernel__rvv_u8v(
+    size_t batch,
+    const float* input_a,
+    const float* input_b,
+    float* output,
+    const union xnn_f32_minmax_params params[restrict XNN_MIN_ELEMENTS(1)])
+{
+  assert(batch != 0);
+  assert(input_a != NULL);
+  assert(input_b != NULL);
+  assert(output != NULL);
+ 
+  size_t vl;
+  // 逐批处理
+  for (size_t i = 0; i < batch; i += vl) {
+    // 动态计算向量长度（VL），这次基于剩余的元素数量
+    size_t vl = vsetvl_e32m8(batch - i);
+
+    // 加载输入向量
+    vfloat32m8_t va = vle32_v_f32m8(input_a + i, vl);
+    vfloat32m8_t vb = vle32_v_f32m8(input_b + i, vl);
+
+    // 执行向量减法
+    vfloat32m8_t vacc = vfsub_vv_f32m8(va, vb, vl);
+
+    // 应用最小值约束
+    vfloat32m8_t vmin = vfmv_v_f_f32m8(params->scalar.min, vl); // 广播最小值到向量
+    vacc = vfmax_vv_f32m8(vacc, vmin, vl);
+
+    // 应用最大值约束
+    vfloat32m8_t vmax = vfmv_v_f_f32m8(params->scalar.max, vl); // 广播最大值到向量
+    vacc = vfmin_vv_f32m8(vacc, vmax, vl);
+
+    // 将结果存储回输出数组
+    vse32_v_f32m8(output + i, vacc, vl);
+  }
+}
+
+//向量乘法
+void xnn_f32_vmul_minmax_ukernel__rvv_u8v(
+    size_t batch,
+    const float* input_a,
+    const float* input_b,
+    float* output,
+    const union xnn_f32_minmax_params params[restrict XNN_MIN_ELEMENTS(1)])
+{
+  assert(batch != 0);
+  assert(input_a != NULL);
+  assert(input_b != NULL);
+  assert(output != NULL);
+
+  size_t vl;
+  // 使用for循环进行向量处理
+  for (size_t i = 0; i < batch; i += vl) {
+    // 动态设置向量长度
+    vl = vsetvl_e32m8(batch - i);
+
+    // 加载输入向量
+    vfloat32m8_t va = vle32_v_f32m8(input_a + i, vl);
+    vfloat32m8_t vb = vle32_v_f32m8(input_b + i, vl);
+
+    // 执行向量乘法
+    vfloat32m8_t vacc = vfmul_vv_f32m8(va, vb, vl);
+
+    // 应用最小值约束
+    vacc = vfmax_vf_f32m8(vacc, params->scalar.min, vl);
+
+    // 应用最大值约束
+    vacc = vfmin_vf_f32m8(vacc, params->scalar.max, vl);
+
+    // 将结果存储回output数组
+    vse32_v_f32m8(output + i, vacc, vl);
+  }
+}